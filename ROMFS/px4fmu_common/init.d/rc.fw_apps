--- conflicted
+++ resolved
@@ -27,13 +27,4 @@
 #
 # Start Land Detector.
 #
-<<<<<<< HEAD
-land_detector start fixedwing
-=======
 land_detector start flapwing
-
-#
-# Start Wind and Airspeed Scale Estimator
-#
-#wind_estimator start
->>>>>>> e5ac20e4
