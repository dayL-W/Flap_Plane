--- conflicted
+++ resolved
@@ -1011,11 +1011,7 @@
 	 */
 	if (ppm_decoded_channels > 4 && hrt_absolute_time() - _ppm_last_valid < PPM_INPUT_TIMEOUT_INTERVAL) {
 
-<<<<<<< HEAD
-		for (unsigned int i = 0; i < ppm_decoded_channels; i++) {
-=======
 		for (unsigned i = 0; i < ppm_decoded_channels; i++) {
->>>>>>> 8eb8909a
 			raw.values[i] = ppm_buffer[i];
 		}
 
@@ -1245,12 +1241,7 @@
 	struct sensor_combined_s raw;
 	memset(&raw, 0, sizeof(raw));
 	raw.timestamp = hrt_absolute_time();
-<<<<<<< HEAD
-	raw.battery_voltage_v = BAT_VOL_INITIAL;
 	raw.adc_voltage_v[0] = 0.0f;
-=======
-	raw.adc_voltage_v[0] = 0.9f;
->>>>>>> 8eb8909a
 	raw.adc_voltage_v[1] = 0.0f;
 	raw.adc_voltage_v[2] = 0.0f;
 	raw.adc_voltage_v[3] = 0.0f;
