/****************************************************************************
 *
 *   Copyright (c) 2013 PX4 Development Team. All rights reserved.
 *   Author: Lorenz Meier <lm@inf.ethz.ch>
 *
 * Redistribution and use in source and binary forms, with or without
 * modification, are permitted provided that the following conditions
 * are met:
 *
 * 1. Redistributions of source code must retain the above copyright
 *    notice, this list of conditions and the following disclaimer.
 * 2. Redistributions in binary form must reproduce the above copyright
 *    notice, this list of conditions and the following disclaimer in
 *    the documentation and/or other materials provided with the
 *    distribution.
 * 3. Neither the name PX4 nor the names of its contributors may be
 *    used to endorse or promote products derived from this software
 *    without specific prior written permission.
 *
 * THIS SOFTWARE IS PROVIDED BY THE COPYRIGHT HOLDERS AND CONTRIBUTORS
 * AS IS AND ANY EXPRESS OR IMPLIED WARRANTIES, INCLUDING, BUT NOT
 * LIMITED TO, THE IMPLIED WARRANTIES OF MERCHANTABILITY AND FITNESS
 * FOR A PARTICULAR PURPOSE ARE DISCLAIMED. IN NO EVENT SHALL THE
 * COPYRIGHT OWNER OR CONTRIBUTORS BE LIABLE FOR ANY DIRECT, INDIRECT,
 * INCIDENTAL, SPECIAL, EXEMPLARY, OR CONSEQUENTIAL DAMAGES (INCLUDING,
 * BUT NOT LIMITED TO, PROCUREMENT OF SUBSTITUTE GOODS OR SERVICES; LOSS
 * OF USE, DATA, OR PROFITS; OR BUSINESS INTERRUPTION) HOWEVER CAUSED
 * AND ON ANY THEORY OF LIABILITY, WHETHER IN CONTRACT, STRICT
 * LIABILITY, OR TORT (INCLUDING NEGLIGENCE OR OTHERWISE) ARISING IN
 * ANY WAY OUT OF THE USE OF THIS SOFTWARE, EVEN IF ADVISED OF THE
 * POSSIBILITY OF SUCH DAMAGE.
 *
 ****************************************************************************/

/**
 * @file fw_pos_control_l1_params.c
 *
 * Parameters defined by the L1 position control task
 *
 * @author Lorenz Meier <lm@inf.ethz.ch>
 */

#include <nuttx/config.h>

#include <systemlib/param/param.h>

//XXX resolve unclear naming of paramters: FW_P_P --> FW_PR_P

/*
 * Controller parameters, accessible via MAVLink
 *
 */
//xxx: update descriptions
// @DisplayName		Attitude Time Constant
// @Description		This defines the latency between a step input and the achieved setpoint. Half a second is a good start value and fits for most average systems. Smaller systems may require smaller values, but as this will wear out servos faster, the value should only be decreased as needed.
// @Range		0.4 to 1.0 seconds, in tens of seconds
PARAM_DEFINE_FLOAT(FW_ATT_TC, 0.5f);

// @DisplayName		Proportional gain.
// @Description		This defines how much the elevator input will be commanded dependend on the current pitch error.
// @Range		10 to 200, 1 increments
PARAM_DEFINE_FLOAT(FW_PR_P, 0.3f);

// @DisplayName		Damping gain.
// @Description		This gain damps the airframe pitch rate. In particular relevant for flying wings.
// @Range		0.0 to 10.0, 0.1 increments
PARAM_DEFINE_FLOAT(FW_PR_D, 0.0f); //xxx: remove

// @DisplayName		Integrator gain.
// @Description		This gain defines how much control response will result out of a steady state error. It trims any constant error.
// @Range		0 to 50.0
PARAM_DEFINE_FLOAT(FW_PR_I, 0.05f);

// @DisplayName		Maximum positive / up pitch rate.
// @Description		This limits the maximum pitch up angular rate the controller will output (in degrees per second). Setting a value of zero disables the limit.
// @Range		0 to 90.0 degrees per seconds, in 1 increments
PARAM_DEFINE_FLOAT(FW_P_RMAX_POS, 60.0f);

// @DisplayName		Maximum negative / down pitch rate.
// @Description		This limits the maximum pitch down up angular rate the controller will output (in degrees per second). Setting a value of zero disables the limit.
// @Range		0 to 90.0 degrees per seconds, in 1 increments
PARAM_DEFINE_FLOAT(FW_P_RMAX_NEG, 60.0f);

// @DisplayName		Pitch Integrator Anti-Windup
// @Description		This limits the range in degrees the integrator can wind up to.
// @Range		0.0 to 45.0
// @Increment		1.0
<<<<<<< HEAD
PARAM_DEFINE_FLOAT(FW_PR_IMAX, 1000.0f);
=======
PARAM_DEFINE_FLOAT(FW_P_IMAX, 0.2f);
>>>>>>> 1e89f301

// @DisplayName		Roll feedforward gain.
// @Description		This compensates during turns and ensures the nose stays level.
// @Range		0.5 2.0
// @Increment		0.05
// @User		User
PARAM_DEFINE_FLOAT(FW_P_ROLLFF, 1.0f);

// @DisplayName		Proportional Gain.
// @Description		This gain controls the roll angle to roll actuator output.
// @Range		10.0 200.0
// @Increment		10.0
// @User		User
PARAM_DEFINE_FLOAT(FW_RR_P, 0.5f);

// @DisplayName		Damping Gain
// @Description		Controls the roll rate to roll actuator output. It helps to reduce motions in turbulence.
// @Range		0.0 10.0
// @Increment		1.0
// @User		User
PARAM_DEFINE_FLOAT(FW_RR_D, 0.0f); //xxx: remove

// @DisplayName		Integrator Gain
// @Description		This gain controls the contribution of the integral to roll actuator outputs. It trims out steady state errors.
// @Range		0.0 100.0
// @Increment		5.0
// @User		User
PARAM_DEFINE_FLOAT(FW_RR_I, 0.05f);

// @DisplayName		Roll Integrator Anti-Windup
// @Description		This limits the range in degrees the integrator can wind up to.
// @Range		0.0 to 45.0
// @Increment		1.0
<<<<<<< HEAD
PARAM_DEFINE_FLOAT(FW_RR_IMAX, 1000.0f);
=======
PARAM_DEFINE_FLOAT(FW_R_IMAX, 0.2f);
>>>>>>> 1e89f301

// @DisplayName		Maximum Roll Rate
// @Description		This limits the maximum roll rate the controller will output (in degrees per second). Setting a value of zero disables the limit.
// @Range		0 to 90.0 degrees per seconds
// @Increment		1.0
PARAM_DEFINE_FLOAT(FW_R_RMAX, 60);


<<<<<<< HEAD
PARAM_DEFINE_FLOAT(FW_YR_P, 0.5);
PARAM_DEFINE_FLOAT(FW_YR_I, 0.05);
PARAM_DEFINE_FLOAT(FW_YR_IMAX, 1000.0f);
PARAM_DEFINE_FLOAT(FW_YR_D, 0); //xxx: remove
=======
PARAM_DEFINE_FLOAT(FW_Y_P, 0);
PARAM_DEFINE_FLOAT(FW_Y_I, 0);
PARAM_DEFINE_FLOAT(FW_Y_IMAX, 0.2f);
PARAM_DEFINE_FLOAT(FW_Y_D, 0);
>>>>>>> 1e89f301
PARAM_DEFINE_FLOAT(FW_Y_ROLLFF, 0);
PARAM_DEFINE_FLOAT(FW_AIRSPD_MIN, 9.0f);
PARAM_DEFINE_FLOAT(FW_AIRSPD_TRIM, 12.0f);
PARAM_DEFINE_FLOAT(FW_AIRSPD_MAX, 18.0f);
PARAM_DEFINE_FLOAT(FW_Y_RMAX, 60);
PARAM_DEFINE_FLOAT(FW_Y_COORD, 1.0f);<|MERGE_RESOLUTION|>--- conflicted
+++ resolved
@@ -85,11 +85,7 @@
 // @Description		This limits the range in degrees the integrator can wind up to.
 // @Range		0.0 to 45.0
 // @Increment		1.0
-<<<<<<< HEAD
-PARAM_DEFINE_FLOAT(FW_PR_IMAX, 1000.0f);
-=======
-PARAM_DEFINE_FLOAT(FW_P_IMAX, 0.2f);
->>>>>>> 1e89f301
+PARAM_DEFINE_FLOAT(FW_PR_IMAX, 0.2f);
 
 // @DisplayName		Roll feedforward gain.
 // @Description		This compensates during turns and ensures the nose stays level.
@@ -123,11 +119,7 @@
 // @Description		This limits the range in degrees the integrator can wind up to.
 // @Range		0.0 to 45.0
 // @Increment		1.0
-<<<<<<< HEAD
-PARAM_DEFINE_FLOAT(FW_RR_IMAX, 1000.0f);
-=======
-PARAM_DEFINE_FLOAT(FW_R_IMAX, 0.2f);
->>>>>>> 1e89f301
+PARAM_DEFINE_FLOAT(FW_RR_IMAX, 0.2f);
 
 // @DisplayName		Maximum Roll Rate
 // @Description		This limits the maximum roll rate the controller will output (in degrees per second). Setting a value of zero disables the limit.
@@ -136,17 +128,10 @@
 PARAM_DEFINE_FLOAT(FW_R_RMAX, 60);
 
 
-<<<<<<< HEAD
 PARAM_DEFINE_FLOAT(FW_YR_P, 0.5);
 PARAM_DEFINE_FLOAT(FW_YR_I, 0.05);
-PARAM_DEFINE_FLOAT(FW_YR_IMAX, 1000.0f);
+PARAM_DEFINE_FLOAT(FW_YR_IMAX, 0.2f);
 PARAM_DEFINE_FLOAT(FW_YR_D, 0); //xxx: remove
-=======
-PARAM_DEFINE_FLOAT(FW_Y_P, 0);
-PARAM_DEFINE_FLOAT(FW_Y_I, 0);
-PARAM_DEFINE_FLOAT(FW_Y_IMAX, 0.2f);
-PARAM_DEFINE_FLOAT(FW_Y_D, 0);
->>>>>>> 1e89f301
 PARAM_DEFINE_FLOAT(FW_Y_ROLLFF, 0);
 PARAM_DEFINE_FLOAT(FW_AIRSPD_MIN, 9.0f);
 PARAM_DEFINE_FLOAT(FW_AIRSPD_TRIM, 12.0f);
